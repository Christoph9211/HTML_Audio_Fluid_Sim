{
  "name": "html_audio_fluid_sim",
  "version": "1.0.0",
  "description": "",
  "main": "index.html",
  "scripts": {
    "dev": "vite",
    "build": "vite build",
    "preview": "vite preview",
    "start": "vite --port 3000",
    "serve": "npx serve dist"
  },
  "repository": {
    "type": "git",
    "url": "git+https://github.com/Christoph9211/HTML_Audio_Fluid_Sim.git"
  },
  "keywords": [],
  "author": "",
  "license": "ISC",
  "type": "module",
  "bugs": {
    "url": "https://github.com/Christoph9211/HTML_Audio_Fluid_Sim/issues"
  },
  "homepage": "https://github.com/Christoph9211/HTML_Audio_Fluid_Sim#readme",
  "devDependencies": {
    "vite": "^6.3.0",
    "postcss": "^8.4.32",
    "autoprefixer": "^10.4.16"
  },
  "dependencies": {
    "@tailwindcss/vite": "^4.1.11",
    "serve": "^14.2.4",
<<<<<<< HEAD
    "tailwindcss": "^4.1.11"
  },
  "vite": {
    "server": {
      "port": 3000
    },
    "build": {
      "outDir": "dist"
    },
    "plugins": [],
    "css": {
      "preprocessorOptions": {
        "scss": {
          "additionalData": "@import 'src/styles/variables.scss';"
        }
      }
    }
=======
    "tailwindcss": "^3.3.5"
>>>>>>> bbc0f36c
  }
}<|MERGE_RESOLUTION|>--- conflicted
+++ resolved
@@ -30,7 +30,6 @@
   "dependencies": {
     "@tailwindcss/vite": "^4.1.11",
     "serve": "^14.2.4",
-<<<<<<< HEAD
     "tailwindcss": "^4.1.11"
   },
   "vite": {
@@ -48,8 +47,5 @@
         }
       }
     }
-=======
-    "tailwindcss": "^3.3.5"
->>>>>>> bbc0f36c
   }
 }