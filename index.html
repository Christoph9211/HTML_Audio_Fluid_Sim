<!DOCTYPE html>
<html lang="en">
<head>
  <meta charset="UTF-8">
  <title>Fluid Simulation Reacting to Sound</title>
  <meta name="viewport" content="width=device-width, initial-scale=1.0">
  <link href="./output.css" rel="stylesheet">
  </head>
<body>
  <div id="loadingIndicator" class="loading-indicator">
    <div class="bg-primary rounded-full w-16 h-16 pulse"></div>
    <p class="mt-4 text-lg">Initializing...</p>
  </div>

  <div id="audioIndicator" class="audio-indicator" style="display: none;">
    <div class="wave" id="wave1"></div>
    <div class="wave" id="wave2"></div>
    <div class="wave" id="wave3"></div>
    <i class="text-white text-2xl">🎤</i>
  </div>

  <button class="controls-toggle" id="controlsToggle">⚙️</button>
  
  <div class="controls-panel" id="controlsPanel">
    <div class="flex flex-wrap justify-between items-center w-full mb-2">
      <h2 class="text-lg font-semibold m-0">Fluid Simulation</h2>
      <span id="fpsCounter" class="text-sm opacity-70">FPS: --</span>
    </div>
    
    <div class="scenes flex flex-wrap gap-2 mb-2">
      <button class="button" onclick="setupScene(1)">Wind Tunnel</button>
      <button class="button" onclick="setupScene(3)">Hires Tunnel</button>
      <button class="button" onclick="setupScene(0)">Tank</button>
      <button class="button" onclick="setupScene(2)">Paint</button>
    </div>
    
    <div class="options flex flex-wrap items-center mb-2">
      <div class="toggle-wrapper">
        <input type="checkbox" id="streamButton" class="toggle-switch" title="Toggle Streamlines">
        <label for="streamButton" class="toggle-label"></label>
        <span class="ml-2">Streamlines</span>
      </div>
      
      <div class="toggle-wrapper">
        <input type="checkbox" id="velocityButton" class="toggle-switch" title="Toggle Velocities">
        <label for="velocityButton" class="toggle-label"></label>
        <span class="ml-2">Velocities</span>
      </div>
      
      <div class="toggle-wrapper">
        <input type="checkbox" id="pressureButton" class="toggle-switch" title="Toggle Pressure">
        <label for="pressureButton" class="toggle-label"></label>
        <span class="ml-2">Pressure</span>
      </div>
      
      <div class="toggle-wrapper">
        <input type="checkbox" id="smokeButton" class="toggle-switch" checked title="Toggle Smoke">
        <label for="smokeButton" class="toggle-label"></label>
        <span class="ml-2">Smoke</span>
      </div>
      
      <div class="toggle-wrapper">
        <input type="checkbox" id="overrelaxButton" class="toggle-switch" checked title="Toggle Overrelax">
        <label for="overrelaxButton" class="toggle-label"></label>
        <span class="ml-2">Overrelax</span>
      </div>
      <div class="toggle-wrapper">
        <input type="checkbox" id="vorticityButton" class="toggle-switch" title="Toggle Vorticity">
        <label for="vorticityButton" class="toggle-label"></label>
        <span class="ml-2">Vorticity</span>
      </div>
      <div class="toggle-wrapper">
        <input type="checkbox" id="eduModeButton" class="toggle-switch" title="Toggle Educational Mode">
        <label for="eduModeButton" class="toggle-label"></label>
        <span class="ml-2">Edu Mode</span>
      </div>
    </div>

    <div class="color-map-controls flex flex-wrap items-center mb-2">
      <span class="mr-2">Color Map:</span>
      <div class="flex flex-wrap gap-2">
        <div class="toggle-wrapper">
          <input title="Default" type="radio" id="colorMapDefault" name="colorMap" value="default" class="toggle-switch">
          <label for="colorMapDefault" class="toggle-label"></label>
          <span class="ml-2">Default</span>
        </div>
        <div class="toggle-wrapper">
          <input title="Thermal" type="radio" id="colorMapThermal" name="colorMap" value="thermal" class="toggle-switch">
          <label for="colorMapThermal" class="toggle-label"></label>
          <span class="ml-2">Thermal</span>
        </div>
        <div class="toggle-wrapper">
          <input title="Rainbow" type="radio" id="colorMapRainbow" name="colorMap" value="rainbow" class="toggle-switch">
          <label for="colorMapRainbow" class="toggle-label"></label>
          <span class="ml-2">Rainbow</span>
        </div>
        <div class="toggle-wrapper">
          <input title="Plasma" type="radio" id="colorMapPlasma" name="colorMap" value="plasma" class="toggle-switch" checked>
          <label for="colorMapPlasma" class="toggle-label"></label>
          <span class="ml-2">Plasma</span>
        </div>
      </div>
    </div>
    
    <div class="vortex-controls flex flex-wrap items-center">
      <div class="toggle-wrapper">
        <input type="checkbox" id="vortexButton" class="toggle-switch" checked title="Toggle Vortices">
        <label for="vortexButton" class="toggle-label"></label>
        <span class="ml-2">Vortices</span>
      </div>
      
      <div class="flex items-center">
        <input type="range" min="1" max="50" value="10" class="slider" id="vortexStrength">
        <label for="vortexStrength" class="ml-2">Strength</label>
      </div>
    </div>
    
    <div class="audio-controls mt-3" id="audioControlsSection">
      <div class="toggle-wrapper">
        <input type="checkbox" id="audioButton" class="toggle-switch" checked title="Toggle Audio Reactive">
        <label for="audioButton" class="toggle-label"></label>
        <span class="ml-2">Audio Reactive</span>
      </div>
      
      <div class="flex items-center mt-2">
        <input type="range" min="1" max="100" value="50" class="slider" id="audioSensitivity">
        <label for="audioSensitivity" class="ml-2">Sensitivity</label>
      </div>
    </div>
    
    <div class="audio-status mt-3">
      <div id="noAudioMessage">
        <p>Microphone access is not available in this environment.</p>
        <button class="button mt-2" id="micPermissionBtn">Request Microphone Access</button>
      </div>
    </div>
  </div>
  
  <canvas id="myCanvas"></canvas>
  
  <script>
    // DOM elements
    const canvas = document.getElementById("myCanvas");
    const c = canvas.getContext("2d", { alpha: false });
    const loadingIndicator = document.getElementById("loadingIndicator");
    const audioIndicator = document.getElementById("audioIndicator"); // Added for enabling display
    const wave1 = document.getElementById("wave1");
    const wave2 = document.getElementById("wave2");
    const wave3 = document.getElementById("wave3");
    const controlsToggle = document.getElementById("controlsToggle");
    const controlsPanel = document.getElementById("controlsPanel");
    const fpsCounter = document.getElementById("fpsCounter");
    const streamButton = document.getElementById("streamButton");
    const velocityButton = document.getElementById("velocityButton");
    const pressureButton = document.getElementById("pressureButton");
    const smokeButton = document.getElementById("smokeButton");
    const overrelaxButton = document.getElementById("overrelaxButton");
    const vorticityButton = document.getElementById("vorticityButton");
    const eduModeButton = document.getElementById("eduModeButton");
    const vortexButton = document.getElementById("vortexButton");
    const vortexStrengthSlider = document.getElementById("vortexStrength");
    const audioButton = document.getElementById("audioButton");
    const audioSensitivitySlider = document.getElementById("audioSensitivity");
    const audioControlsSection = document.getElementById("audioControlsSection");
    const noAudioMessage = document.getElementById("noAudioMessage");
    const micPermissionBtn = document.getElementById("micPermissionBtn");
    
    // Setup canvas and resize handling
    function setupCanvas() {
      canvas.width = window.innerWidth;
      canvas.height = window.innerHeight;
      canvas.style.display = "block";
      canvas.style.touchAction = "none"; // Prevents scrolling on mobile
      
      const bgColor = getComputedStyle(document.body).backgroundColor || 'rgb(30,30,30)'; // Fallback bgColor
      c.fillStyle = bgColor;
      c.clearRect(0, 0, canvas.width, canvas.height);
      c.fillRect(0, 0, canvas.width, canvas.height);
    }
    
    // Resize canvas when window size changes - with debounce
    let resizeTimeout;
    window.addEventListener('resize', () => {
      clearTimeout(resizeTimeout);
      window.isResizing = true;
      resizeTimeout = setTimeout(() => {
        setupCanvas();
        updateSimDimensions();
        setupScene(scene.sceneNr);
        const bgColor = getComputedStyle(document.body).backgroundColor || 'rgb(30,30,30)';
        c.fillStyle = bgColor;
        c.clearRect(0, 0, canvas.width, canvas.height);
        c.fillRect(0, 0, canvas.width, canvas.height);
        window.isResizing = false;
      }, 150);
    });
    
    setupCanvas();
    canvas.focus();

    // Define simulation constants
    const U_FIELD = 0, V_FIELD = 1, S_FIELD = 2;
    let simHeight = 1.1;	
    let cScale = canvas.height / simHeight;
    let simWidth = canvas.width / cScale;
    
    function updateSimDimensions() {
      cScale = canvas.height / simHeight;
      simWidth = canvas.width / cScale;
    }
    
    function cX(x) { return x * cScale; }
    function cY(y) { return canvas.height - y * cScale; }
    
    // ----- Audio Input Setup using Web Audio API -----
    let audioContext, analyser, dataArray;
    let audioEnabled = false; // Default to false, will be set by checkbox
    let audioSensitivity = 0.5; // Default sensitivity
    let audioAvailable = false;
    let noiseLevel = 0.05; // Initial default noise floor, will be calibrated

    // --- New variables for sound smoothing ---
    let smoothedRMS = 0.0;
    const smoothingFactor = 0.5; // Adjust this: lower is smoother (e.g., 0.1), higher is more responsive (e.g., 0.5)
    
    /**
     * Checks if the Web Audio API is available in this browser
     */
    function checkAudioSupport() {
      return !!(window.AudioContext || window.webkitAudioContext) && 
             !!(navigator.mediaDevices && navigator.mediaDevices.getUserMedia);
    }
    
    /**
     * Initializes audio input using the Web Audio API.
     */
    function initAudio() {
      if (!checkAudioSupport()) {
        console.warn("Web Audio API is not supported in this browser");
        showAudioNotAvailable();
        return;
      }
      
      loadingIndicator.style.display = "flex"; // Use flex for centering
      
      try {
        navigator.mediaDevices.getUserMedia({ audio: true })
        .then(function(stream) {
          audioContext = new (window.AudioContext || window.webkitAudioContext)();
          const source = audioContext.createMediaStreamSource(stream);
          analyser = audioContext.createAnalyser();
          analyser.fftSize = 256; // Smaller FFT size for quicker response, less frequency detail
          analyser.smoothingTimeConstant = 0.1; // Minimal smoothing from analyser itself
          source.connect(analyser);
          dataArray = new Uint8Array(analyser.frequencyBinCount);
          
          audioAvailable = true;
          if (audioButton) audioEnabled = audioButton.checked; // Sync with button state

          loadingIndicator.style.display = "none";
          audioControlsSection.style.display = "block";
          noAudioMessage.style.display = "none"; 
          if (audioIndicator) audioIndicator.style.display = audioEnabled && audioAvailable ? 'flex' : 'none'; // Show indicator
          startAudioVisualization();
          
          calibrateNoise();
        })
        .catch(function(err) {
          console.error('Error accessing microphone: ', err);
          loadingIndicator.style.display = "none";
          showAudioNotAvailable();
        });
      } catch (error) {
        console.error('Error initializing audio:', error);
        loadingIndicator.style.display = "none";
        showAudioNotAvailable();
      }
    }
    
    /**
     * Shows UI for when audio is not available
     */
    function showAudioNotAvailable() {
      audioEnabled = false;
      audioAvailable = false;
      noAudioMessage.style.display = "block";
      audioControlsSection.style.display = "none";
      if (audioIndicator) audioIndicator.style.display = 'none'; // Hide indicator
    }
    
    /**
     * Calibrates the background noise level
     */
    function calibrateNoise() {
      if (!analyser || !audioAvailable) return;
      
      let samples = 0;
      let totalNoise = 0;
      const numSamplesToTake = 20; // Increased samples for better average
      const sampleInterval = 50; // ms

      console.log("Starting noise calibration...");
      
      const sampleNoise = () => {
        if (!analyser) return; // Guard if analyser becomes null
        analyser.getByteTimeDomainData(dataArray);
        let sum = 0;
        for (let i = 0; i < dataArray.length; i++) {
          const sample = dataArray[i] - 128;
          sum += sample * sample;
        }
        
        const rms = Math.sqrt(sum / dataArray.length);
        totalNoise += rms;
        samples++;
        
        if (samples < numSamplesToTake) {
          setTimeout(sampleNoise, sampleInterval);
        } else {
          noiseLevel = (totalNoise / samples) + 0.5; // Dynamic calibration with a small buffer (was 0.005, increased for less false positives)
          smoothedRMS = noiseLevel; // Initialize smoothedRMS to noiseLevel
          console.log(`Noise floor calibrated to: ${noiseLevel.toFixed(4)} after ${samples} samples.`);
        }
      };
      sampleNoise();
    }
    
    /**
     * Starts the audio visualization with animated waves.
     */
    function startAudioVisualization() {
      if (wave1 && wave2 && wave3) { // Ensure elements exist
        wave1.style.animation = "wave 2s infinite";
        wave2.style.animation = "wave 2s infinite 0.6s";
        wave3.style.animation = "wave 2s infinite 1.2s";
      }
    }

    /**
     * Returns a normalized sound level between 0 and 1 based on RMS of the time-domain data.
     * Applies sensitivity adjustment and smoothing.
     * @return {number} normalized sound level
     */
    function getSoundLevel() {
      if (!audioEnabled || !analyser || !dataArray || !audioAvailable) return 0; 
      
      analyser.getByteTimeDomainData(dataArray);
      let sum = 0;
      for (let i = 0; i < dataArray.length; i++) {
        const sample = dataArray[i] - 128; 
        sum += sample * sample;
      }
      const currentRMS = Math.sqrt(sum / dataArray.length);

      // Apply EMA smoothing to RMS
      smoothedRMS = (smoothingFactor * currentRMS) + ((1 - smoothingFactor) * smoothedRMS);
      
      const cleanSignal = Math.max(0, smoothedRMS - noiseLevel);
      
      // Normalize based on an expected max clean RMS (e.g., 50-70 for loud sounds).
      // This value might need tuning based on microphone and typical input levels.
      const maxExpectedCleanRMS = 70; 
      let normalizedLevel = Math.min(cleanSignal / maxExpectedCleanRMS, 1.0); 

      // Apply sensitivity using a power curve.
      // audioSensitivity is 0.01 to 1.0 from the slider.
      // Exponent: low sensitivity -> high power (makes normalizedLevel small unless it's very high)
      //           high sensitivity -> low power (amplifies normalizedLevel)
      const exponent = 1.0 / (audioSensitivity * 1.9 + 0.1); // (e.g., sens=0.01 -> exp~9; sens=1.0 -> exp=0.5)
      normalizedLevel = Math.pow(normalizedLevel, exponent);
      
      return Math.min(normalizedLevel, 1.0); // Ensure it's capped at 1.0
    }
    
    // ----- Fluid Simulation Code -----
    class Fluid {
      constructor(density, numX, numY, h) {
        this.density = density;
        this.numX = numX + 2; 
        this.numY = numY + 2;
        this.numCells = this.numX * this.numY;
        this.h = h;
        
        this.u = new Float32Array(this.numCells);
        this.v = new Float32Array(this.numCells);
        this.newU = new Float32Array(this.numCells);
        this.newV = new Float32Array(this.numCells);
        this.p = new Float32Array(this.numCells);
        this.s = new Float32Array(this.numCells); 
        this.m = new Float32Array(this.numCells); 
        this.newM = new Float32Array(this.numCells);
        this.vorticity = new Float32Array(this.numCells); 
        this.m.fill(0.0); // Initialize smoke to 0 (clear) by default
        
        this.n = this.numY; 
        this.h2 = this.h * 0.5; 
      }
      
      integrate(dt, gravity) {
        const n = this.n;
        for (let i = 1; i < this.numX - 1; i++) {
            for (let j = 1; j < this.numY - 1; j++) {
                const index = i * n + j;
                if (this.s[index] !== 0.0 && this.s[i * n + (j - 1)] !== 0.0) { // Check cell itself and cell below it
                    this.v[index] += gravity * dt;
                }
            }
        }
      }
      
      solveIncompressibility(numIters, dt) {
        const n = this.n;
        const cp = this.density * this.h / dt; 
        
        for (let iter = 0; iter < numIters; iter++) {
          for (let i = 1; i < this.numX-1; i++) { 
            for (let j = 1; j < this.numY-1; j++) {
              const index = i*n + j;
              if (this.s[index] === 0.0) continue; 
<<<<<<< HEAD
              
              const sx0 = this.s[(i-1)*n + j]; 
              const sx1 = this.s[(i+1)*n + j]; 
              const sy0 = this.s[i*n + j-1]; 
              const sy1 = this.s[i*n + j+1]; 
              const sSum = sx0 + sx1 + sy0 + sy1; 
              
              if (sSum === 0.0) continue; 
              
              const div = this.u[(i+1)*n + j] - this.u[index] + 
                          this.v[i*n + j+1] - this.v[index];   
              
              let pCorr = -div / sSum; 
              pCorr *= scene.overRelaxation; 
              
=======
              
              const sx0 = this.s[(i-1)*n + j]; 
              const sx1 = this.s[(i+1)*n + j]; 
              const sy0 = this.s[i*n + j-1]; 
              const sy1 = this.s[i*n + j+1]; 
              const sSum = sx0 + sx1 + sy0 + sy1; 
              
              if (sSum === 0.0) continue; 
              
              const div = this.u[(i+1)*n + j] - this.u[index] + 
                          this.v[i*n + j+1] - this.v[index];   
              
              let pCorr = -div / sSum; 
              pCorr *= scene.overRelaxation; 
              
>>>>>>> eab17f12
              this.p[index] += cp * pCorr; 
              
              this.u[index]           -= sx0 * pCorr; 
              this.u[(i+1)*n + j]   += sx1 * pCorr; 
              this.v[index]           -= sy0 * pCorr; 
              this.v[i*n + j+1]     += sy1 * pCorr; 
            }
          }
        }
      }
      
      extrapolate() {
        const n = this.n;
        for (let i = 0; i < this.numX; i++) {
          this.u[i*n + 0] = this.u[i*n + 1]; 
          this.u[i*n + this.numY-1] = this.u[i*n + this.numY-2]; 
        }
        for (let j = 0; j < this.numY; j++) {
          this.v[0*n + j] = this.v[1*n + j]; 
          this.v[(this.numX-1)*n + j] = this.v[(this.numX-2)*n + j]; 
        }
      }
      
      sampleField(x, y, field) {
        const n = this.n;
        const h = this.h;
        const h1 = 1.0 / h; 
        const h2 = this.h2; 
        
        x = Math.max(Math.min(x, this.numX * h), h);
        y = Math.max(Math.min(y, this.numY * h), h);
        
        let dx = 0, dy = 0; 
        let f_array; 
        
        switch (field) {
          case U_FIELD: f_array = this.u; dy = h2; break; 
          case V_FIELD: f_array = this.v; dx = h2; break; 
          case S_FIELD: f_array = this.m; dx = h2; dy = h2; break; 
          default: f_array = this.m; dx = h2; dy = h2; break; // Should not happen
        }
        
        const x0 = Math.min(Math.floor((x-dx)*h1), this.numX-2); // Ensure x0 and x1 are valid indices
        const tx = ((x-dx) - x0*h) * h1; 
        const x1 = Math.min(x0 + 1, this.numX-1); 
        
        const y0 = Math.min(Math.floor((y-dy)*h1), this.numY-2); // Ensure y0 and y1 are valid indices
        const ty = ((y-dy) - y0*h) * h1; 
        const y1 = Math.min(y0 + 1, this.numY-1); 
        
        const sx = 1.0 - tx;
        const sy = 1.0 - ty;
        
        return sx*sy * f_array[x0*n + y0] +
               tx*sy * f_array[x1*n + y0] +
               tx*ty * f_array[x1*n + y1] +
               sx*ty * f_array[x0*n + y1];
      }
      
      avgU(i, j) {
        const n = this.n;
        return (this.u[i*n + j-1] + this.u[i*n + j] +
                this.u[(i+1)*n + j-1] + this.u[(i+1)*n + j]) * 0.25;
      }
      
      avgV(i, j) {
        const n = this.n;
        return (this.v[(i-1)*n + j] + this.v[i*n + j] +
                this.v[(i-1)*n + j+1] + this.v[i*n + j+1]) * 0.25;
      }
      
      advectVel(dt) {
        this.newU.set(this.u); 
        this.newV.set(this.v);
        
        const n = this.n;
        const h = this.h, h2 = this.h2; 
        
        for (let i = 1; i < this.numX; i++) { 
          for (let j = 1; j < this.numY; j++) { 
            
            if (this.s[i*n + j] !== 0.0 && this.s[(i-1)*n + j] !== 0.0 && j < this.numY - 1) { 
              let x_pos = i * h; 
              let y_pos = j * h + h2; 
              
              let u_val = this.u[i*n + j];
              let v_val = this.avgV(i, j); 
              
              x_pos = x_pos - dt*u_val;
              y_pos = y_pos - dt*v_val;
              
              this.newU[i*n + j] = this.sampleField(x_pos, y_pos, U_FIELD);
            }
            
            if (this.s[i*n + j] !== 0.0 && this.s[i*n + j-1] !== 0.0 && i < this.numX - 1) { 
              let x_pos = i * h + h2; 
              let y_pos = j * h; 
              
              let u_val = this.avgU(i, j); 
              let v_val = this.v[i*n + j];
              
              x_pos = x_pos - dt*u_val;
              y_pos = y_pos - dt*v_val;
              
              this.newV[i*n + j] = this.sampleField(x_pos, y_pos, V_FIELD);
            }
          }
        }
        this.u.set(this.newU);
        this.v.set(this.newV);
      }
      
      advectSmoke(dt) {
        this.newM.set(this.m); 
        const n = this.n;
        const h = this.h, h2 = this.h2; 
        
        for (let i = 1; i < this.numX-1; i++) { 
          for (let j = 1; j < this.numY-1; j++) {
            const index = i*n + j;
            if (this.s[index] !== 0.0) { 
              const u_val = (this.u[index] + this.u[(i+1)*n + j]) * 0.5; 
              const v_val = (this.v[index] + this.v[i*n + j+1]) * 0.5; 
              
              let x_pos = i*h + h2 - dt*u_val;
              let y_pos = j*h + h2 - dt*v_val;
              
              this.newM[index] = this.sampleField(x_pos, y_pos, S_FIELD);
            }
          }
        }
        this.m.set(this.newM);
      }
      
      computeVorticity() {
        const n = this.n;
        const inv2h = 1.0 / (2.0 * this.h); 

        for (let i = 1; i < this.numX - 1; i++) { 
          for (let j = 1; j < this.numY - 1; j++) {
            const index = i * n + j;
            if (this.s[index] === 0.0) { 
              this.vorticity[index] = 0;
              continue;
            }
            const du_dy = (this.u[i * n + j + 1] - this.u[i * n + j - 1]) * inv2h; 
            const dv_dx = (this.v[(i + 1) * n + j] - this.v[(i - 1) * n + j]) * inv2h; 
            this.vorticity[index] = dv_dx - du_dy;
          }
        }
      }

      simulate(dt, gravity, numIters) {
        this.integrate(dt, gravity);
        this.p.fill(0.0); 
        this.solveIncompressibility(numIters, dt);
        this.extrapolate(); 
        this.advectVel(dt); 
        this.advectSmoke(dt); 
        if (scene.showVorticity) { 
            this.computeVorticity();
        }
      }
    }
    
    // ----- Vortex System -----
    class VortexPoint {
      constructor(x, y, strength = 1.0) {
        this.x = x; 
        this.y = y; 
        this.strength = strength;
        this.originalX = x;
        this.originalY = y;
        this.angle = Math.random() * Math.PI * 2; 
        this.rotationSpeed = 0.01 + Math.random() * 0.02; 
        this.lastSoundLevel = 0;
      }
      
      update(soundLevel, dt) {
        this.angle += this.rotationSpeed * dt * 60; 
        
        const displacementFactor = 0.02 + soundLevel * 0.05; // More displacement with louder sound
        if (soundLevel > this.lastSoundLevel) {
          this.x += (Math.random() - 0.5) * displacementFactor; 
          this.y += (Math.random() - 0.5) * displacementFactor;
        } else {
          this.x += (this.originalX - this.x) * 0.01; 
          this.y += (this.originalY - this.y) * 0.01;
          this.x += Math.cos(this.angle) * 0.0005;
          this.y += Math.sin(this.angle) * 0.0005;
        }
        
        // Faster decay if current sound is low, slower if sound is high (keeps them agitated)
        this.lastSoundLevel = soundLevel * (0.5 + soundLevel * 0.4); 
        this.normalizePosition(); 
      }
      
      normalizePosition() {
        // Vortex positions are in simulation coordinates, ensure they stay within a margin
        const margin = this.h * 2; // Keep them a couple of cells from the boundary
        this.x = Math.max(margin, Math.min(simWidth - margin, this.x));
        this.y = Math.max(margin, Math.min(simHeight - margin, this.y));
      }
    }
    
    // ----- Visualization and Color Helpers -----
    const colorMaps = {
      default: function(val, minVal, maxVal) {
        val = Math.min(Math.max(val, minVal), maxVal - 0.0001); 
        const d = maxVal - minVal;
        val = d === 0.0 ? 0.5 : (val - minVal) / d; 
        const m = 0.25; 
        const num = Math.floor(val / m); 
        const s = (val - num * m) / m; 
        let r, g, b;
        switch(num) {
          case 0: r = 0.0; g = s; b = 1.0; break;     
          case 1: r = 0.0; g = 1.0; b = 1.0 - s; break; 
          case 2: r = s; g = 1.0; b = 0.0; break;     
          case 3: r = 1.0; g = 1.0 - s; b = 0.0; break; 
          default: r = 1.0; g = 0.0; b = 0.0; break; // Should not happen with clamping
        }
        return [Math.floor(255*r), Math.floor(255*g), Math.floor(255*b), 255];
      },
      thermal: function(val, minVal, maxVal) {
        val = Math.min(Math.max(val, minVal), maxVal - 0.0001);
        const d = maxVal - minVal;
        val = d === 0.0 ? 0.5 : (val - minVal) / d;
        let r, g, b;
        if (val < 0.5) { 
            r = 0; 
            g = val * 2; 
            b = 1.0 - (val*2);
        } else { 
            r = (val - 0.5) * 2;
            g = 1.0 - ((val-0.5)*2);
            b = 0;
        }
        return [Math.floor(255 * r), Math.floor(255 * g), Math.floor(255 * b), 255];
      },
      rainbow: function(val, minVal, maxVal) {
        val = Math.min(Math.max(val, minVal), maxVal - 0.0001);
        const d = maxVal - minVal;
        val = d === 0.0 ? 0.5 : (val - minVal) / d; 
        let r = 0.0, g = 0.0, b = 0.0;
        const h = val * 6.0; 
        const i = Math.floor(h);
        const f = h - i;
        switch (i % 6) {
            case 0: r = 1; g = f; b = 0; break;
            case 1: r = 1 - f; g = 1; b = 0; break;
            case 2: r = 0; g = 1; b = f; break;
            case 3: r = 0; g = 1 - f; b = 1; break;
            case 4: r = f; g = 0; b = 1; break;
            case 5: r = 1; g = 0; b = 1 - f; break;
        }
        return [Math.floor(255 * r), Math.floor(255 * g), Math.floor(255 * b), 255];
      },
      plasma: function(val, minVal, maxVal) {
        val = Math.min(Math.max(val, minVal), maxVal - 0.0001);
        const d = maxVal - minVal;
        val = d === 0.0 ? 0.5 : (val - minVal) / d;
        const colors = [ 
          [13, 8, 135], [94, 0, 168], [173, 1, 158], [239, 65, 98], [253, 150, 38], [240, 249, 33]
        ];
        const segments = colors.length - 1;
        const segment = Math.min(Math.floor(val * segments), segments - 1);
        const t = (val * segments) - segment; 
        const c1 = colors[segment];
        const c2 = colors[segment + 1];
        return [
          Math.floor(c1[0] + t * (c2[0] - c1[0])),
          Math.floor(c1[1] + t * (c2[1] - c1[1])),
          Math.floor(c1[2] + t * (c2[2] - c1[2])),
          255
        ];
      }
    };
    let currentColorMap = colorMaps.plasma;
    function getSciColor(val, minVal, maxVal) {
      return currentColorMap(val, minVal, maxVal);
    }
    
    // ----- Scene and Rendering -----
    const scene = {
      gravity: -9.81, dt: 1.0 / 60.0, numIters: 40, frameNr: 0, overRelaxation: 1.9,
      obstacleX: 0.0, obstacleY: 0.0, obstacleRadius: 0.1, paused: false, sceneNr: 2, // Default to paint scene
      showObstacle: false, showStreamlines: false, showVelocities: false, showPressure: false, 
      showSmoke: true, showVorticity: false, showEduMode: false, useVortices: true,
      vortexStrength: 10.0, fluid: null, vortexPoints: [],
    };
    
    function setupScene(sceneNr = 0) {
      scene.sceneNr = sceneNr;
      scene.obstacleRadius = 0.1;
      scene.overRelaxation = 1.9; 
<<<<<<< HEAD
      scene.dt = 1.0 / 90.0;
=======
      scene.dt = 1.0 / 60.0;
>>>>>>> eab17f12
      scene.numIters = 40; 
      
      scene.showStreamlines = false; scene.showVelocities = false; scene.showPressure = false;
      scene.showSmoke = true; scene.showVorticity = false; scene.showEduMode = false;
      scene.gravity = 0.0; 

      let res = (window.innerWidth < 768) ? 60 : 100; // Simplified resolution adjustment
      
      const domainHeight = 1.0; 
      const domainWidth = domainHeight / simHeight * simWidth; 
      const h = domainHeight / res; 
      const numX = Math.floor(domainWidth / h);
      const numY = Math.floor(domainHeight / h);
      const density = 1000.0; 
      
      scene.fluid = new Fluid(density, numX, numY, h);
      const f = scene.fluid;
      const n = f.numY; 
      f.m.fill(0.0); // Clear smoke for all scenes initially
      
      if (sceneNr === 0) { // Tank
        for (let i = 0; i < f.numX; i++) {
          for (let j = 0; j < f.numY; j++) {
            f.s[i*n+j] = (i === 0 || i === f.numX-1 || j === 0) ? 0.0 : 1.0;
          }
        }
        for (let i = 0; i < f.numX; i++) {
            for (let j = 0; j < Math.floor(f.numY / 2) ; j++) {
                if (f.s[i*n+j] !== 0.0) f.m[i*n+j] = 1.0; // Fill with smoke
            }
        }
        scene.gravity = -9.81; scene.showPressure = true; currentColorMap = colorMaps.plasma;
      } 
      else if (sceneNr === 1 || sceneNr === 3) { // Wind Tunnel / Hires Tunnel
        const inVel = 2.0; 
        for (let i = 0; i < f.numX; i++) {
          for (let j = 0; j < f.numY; j++) {
            f.s[i*n+j] = (j === 0 || j === f.numY-1) ? 0.0 : 1.0; // Top/bottom walls
            if (i === 0) f.s[i*n+j] = 0.0; // Solid left wall for inlet
            
            if (i === 1 && j > 0 && j < f.numY -1) { 
                 f.u[i*n+j] = inVel;
                 // Inject smoke in a band at the inlet
                 if (j > f.numY * 0.2 && j < f.numY * 0.8) f.m[i*n+j] = 1.0; 
            }
          }
        }
        setObstacle(domainWidth * 0.3, domainHeight * 0.5, true); 
        scene.gravity = 0.0; 
        if (sceneNr === 3) { 
          scene.numIters = 50; scene.showPressure = true; currentColorMap = colorMaps.plasma;
        } else { 
          scene.showSmoke = true; currentColorMap = colorMaps.default;
        }
      } 
      else if (sceneNr === 2) { // Paint
        for (let i = 0; i < f.numX; i++) {
          for (let j = 0; j < f.numY; j++) { f.s[i*n+j] = 1.0; }
        }
        scene.gravity = 0.0; scene.showSmoke = true; scene.obstacleRadius = 0.05; 
        currentColorMap = colorMaps.plasma; 
      }
      
      initializeVortexPoints(); 
      
      streamButton.checked = scene.showStreamlines; velocityButton.checked = scene.showVelocities;
      pressureButton.checked = scene.showPressure; smokeButton.checked = scene.showSmoke;
      vorticityButton.checked = scene.showVorticity; eduModeButton.checked = scene.showEduMode;   
      overrelaxButton.checked = scene.overRelaxation > 1.0; vortexButton.checked = scene.useVortices;
      vortexStrengthSlider.value = scene.vortexStrength;
      for (const mapName in colorMaps) {
        if (colorMaps[mapName] === currentColorMap) {
            const radio = document.getElementById('colorMap' + mapName.charAt(0).toUpperCase() + mapName.slice(1));
            if (radio) radio.checked = true;
            break;
        }
      }
    }
    
    function initializeVortexPoints() {
      scene.vortexPoints = []; 
      if (!scene.fluid) return; // Guard against fluid not being initialized
      const numPoints = 5; 
      const centerX = simWidth * 0.5; // Centered vortex arrangement
      const centerY = simHeight * 0.5;
      const radius = Math.min(simWidth, simHeight) * 0.2; 

      for (let i = 0; i < numPoints; i++) {
        const angle = (i / numPoints) * 2 * Math.PI;
        const x = centerX + radius * Math.cos(angle);
        const y = centerY + radius * Math.sin(angle);
        scene.vortexPoints.push(new VortexPoint(x, y, 0.8 + Math.random()*0.4));
      }
    }
    
    function applyVortexForces(dt) {
      if (!scene.useVortices || !scene.fluid) return;
      
      const fluid = scene.fluid;
      const numY = fluid.numY; 
      const cellSize = fluid.h;
      const vortexStrengthFactor = scene.vortexStrength * 0.1; 
      const soundLevel = audioEnabled && audioAvailable ? getSoundLevel() : 0.05; // Low base activity if no sound

      for (const vortex of scene.vortexPoints) {
        vortex.h = fluid.h; // Pass cell size to vortex for normalization if needed
        vortex.update(soundLevel, dt); 
        
        for (let i = 1; i < fluid.numX - 1; i++) {
          for (let j = 1; j < fluid.numY - 1; j++) {
            const index = i * numY + j;
            if (fluid.s[index] === 0.0) continue; 
            
            const cellCenterX = (i + 0.5) * cellSize; 
            const cellCenterY = (j + 0.5) * cellSize; 
            const dx = cellCenterX - vortex.x; 
            const dy = cellCenterY - vortex.y; 
            const distanceSq = dx * dx + dy * dy; 
            const maxInfluenceRadius = cellSize * 12; // Increased influence radius
            const maxInfluenceRadiusSq = maxInfluenceRadius * maxInfluenceRadius; 

            if (distanceSq < maxInfluenceRadiusSq && distanceSq > 0.0001) { 
              const distance = Math.sqrt(distanceSq);
<<<<<<< HEAD
              
              const baseActivityForce = 0.05; // Reduced base activity
              const soundInfluenceForce = soundLevel * 1.5; // Stronger influence from sound
              const falloff = Math.max(0, 1.0 - distance / maxInfluenceRadius); // Smoother falloff

              const forceMagnitude = falloff * vortex.strength * vortexStrengthFactor * (baseActivityForce + soundInfluenceForce);
              
              const forceX = -dy * forceMagnitude / distance;
              const forceY =  dx * forceMagnitude / distance;
              
=======
              
              const baseActivityForce = 0.05; // Reduced base activity
              const soundInfluenceForce = soundLevel * 1.5; // Stronger influence from sound
              const falloff = Math.max(0, 1.0 - distance / maxInfluenceRadius); // Smoother falloff

              const forceMagnitude = falloff * vortex.strength * vortexStrengthFactor * (baseActivityForce + soundInfluenceForce);
              
              const forceX = -dy * forceMagnitude / distance;
              const forceY =  dx * forceMagnitude / distance;
              
>>>>>>> eab17f12
              // Simplified force application to cell center, then distributed by solver
              // More accurate would be to apply to staggered grid points directly
              fluid.u[i*numY + j]           += forceX * dt; 
              fluid.u[(i+1)*numY + j]       += forceX * dt; 
              fluid.v[i*numY + j]           += forceY * dt; 
              fluid.v[i*numY + j+1]         += forceY * dt; 
            }
          }
        }
      }
    }
    
    function setObstacle(x, y, resetVel) {
      let vx = 0.0, vy = 0.0; 
      if (!resetVel && scene.dt > 0) { 
        vx = (x - scene.obstacleX) / scene.dt;
        vy = (y - scene.obstacleY) / scene.dt;
      }
      
      scene.obstacleX = x;
      scene.obstacleY = y;
      const r = scene.obstacleRadius; 
      const f = scene.fluid;
      if (!f) return; 
      const n = f.numY; 
      
      // Reset relevant part of 's' field before setting new obstacle, if not in paint mode
      if (scene.sceneNr !== 2) {
          const clearRadius = r + f.h * 2; // Clear a slightly larger area
          const minIX = Math.max(1, Math.floor((x - clearRadius) / f.h));
          const maxIX = Math.min(f.numX - 2, Math.ceil((x + clearRadius) / f.h));
          const minIY = Math.max(1, Math.floor((y - clearRadius) / f.h));
          const maxIY = Math.min(f.numY - 2, Math.ceil((y + clearRadius) / f.h));

          for (let i = minIX; i <= maxIX; i++) {
              for (let j = minIY; j <= maxIY; j++) {
                  // Only reset if it's not a fixed boundary from scene setup
                  if (!( (f.s[i*n+j] === 0.0 && (i === 0 || i === f.numX-1 || j === 0 || j === f.numY-1) ) )) {
                     // This condition is tricky, for now, let's assume non-paint mode obstacle overrides scene boundaries temporarily
                     // f.s[i*n+j] = 1.0; // Make fluid before carving obstacle
                  }
              }
          }
      }


      for (let i = 1; i < f.numX-1; i++) { 
        for (let j = 1; j < f.numY-1; j++) {
          // In non-paint mode, ensure we don't override permanent scene boundaries
          if (scene.sceneNr !== 2 && (i === 0 || i === f.numX-1 || j === 0 || j === f.numY-1) && f.s[i*n+j] === 0.0) {
            // continue; // Skip fixed boundaries
          } else {
             f.s[i*n+j] = 1.0; // Default to fluid, then carve obstacle
          }


          const dx = (i+0.5)*f.h - x; 
          const dy = (j+0.5)*f.h - y; 
          
          if (dx*dx + dy*dy < r*r) {
            f.s[i*n+j] = 0.0; 
            
            if (scene.sceneNr === 2) { 
              f.m[i*n+j] = Math.min(1.0, f.m[i*n+j] + 0.8); // More intense paint
            } else { 
              f.m[i*n+j] = 1.0; 
            }
            f.u[i*n+j]     = vx; f.u[(i+1)*n+j] = vx;
            f.v[i*n+j]     = vy; f.v[i*n+j+1]   = vy;
          }
        }
      }
      scene.showObstacle = true;
    }
    
    function applySoundImpulse() {
      if (!audioEnabled || !scene.fluid || !audioAvailable) return; 

      const soundLevel = getSoundLevel(); 
      
      if (soundLevel > 0.05) { // Lowered threshold for more frequent reaction
        const fluid = scene.fluid;
        const centerX = Math.floor(fluid.numX / 2);
        const centerY = Math.floor(fluid.numY / 2);
        // Make strong sounds much stronger, and even weak sounds have some effect
        const impulseStrength = (soundLevel * 1.5 + Math.pow(soundLevel, 3) * 5.0); 
        
        const regionSize = Math.floor(2 + soundLevel * 3); // Larger region for louder sounds
        for (let i = -regionSize; i <= regionSize; i++) {
          for (let j = -regionSize; j <= regionSize; j++) {
            const currentX = centerX + i;
            const currentY = centerY + j;
            if (currentX > 0 && currentX < fluid.numX -1 && currentY > 0 && currentY < fluid.numY -1) {
                const index = currentX * fluid.numY + currentY;
                if (fluid.s[index] !== 0.0) { 
                    fluid.u[index] += impulseStrength * (Math.random() - 0.5) * 0.5; // Reduced base random impulse
                    fluid.v[index] += impulseStrength * (Math.random() - 0.5) * 0.5;
                
                    if (scene.sceneNr === 2 && soundLevel > 0.1) { 
                        fluid.m[index] = Math.min(fluid.m[index] + soundLevel * 0.3, 1.0); // More smoke in paint
                    }
                }
            }
          }
        }
      }
    }
    
    function draw() {
      if (window.isResizing || !scene.fluid) { 
        return;
      }
      
      const bgColor = getComputedStyle(document.body).backgroundColor || 'rgb(30,30,30)';
      c.clearRect(0, 0, canvas.width, canvas.height);
      c.fillStyle = bgColor;
      c.fillRect(0, 0, canvas.width, canvas.height);
      
      const f = scene.fluid;
      const n = f.numY; 
      const h = f.h;    
      
      let minP = 0, maxP = 0, minVort = 0, maxVort = 0;
      let firstFluidCellFound = false;
      for (let i = 0; i < f.numCells; i++) {
          if (f.s[i] !== 0.0) { 
              if (!firstFluidCellFound) {
                  minP = f.p[i]; maxP = f.p[i];
                  minVort = f.vorticity[i]; maxVort = f.vorticity[i];
                  firstFluidCellFound = true;
              } else {
                  minP = Math.min(minP, f.p[i]); maxP = Math.max(maxP, f.p[i]);
                  minVort = Math.min(minVort, f.vorticity[i]); maxVort = Math.max(maxVort, f.vorticity[i]);
              }
          }
      }
      if (!firstFluidCellFound) { 
          minP = 0; maxP = 1; minVort = -1; maxVort = 1; 
      }

      const width = canvas.width; const height = canvas.height;
      const id = c.createImageData(width, height); 
      const data = id.data; 
      
      const cellWidthPx = Math.ceil(cScale * h);  
      const cellHeightPx = Math.ceil(cScale * h); 
      
      for (let i = 0; i < f.numX; i++) {
        for (let j = 0; j < f.numY; j++) {
          const idx = i*n+j; 
          let cellColor = [128, 128, 128, 255]; 
          const smokeValue = f.m[idx]; 

          if (scene.showVorticity) {
            const vort = f.vorticity[idx];
            cellColor = getSciColor(vort, minVort, maxVort);
            if (scene.showSmoke) {
                const smokeFactor = 0.6; // Smoke has stronger effect on vorticity viz
                cellColor[0] = Math.max(0, cellColor[0] * (1 - smokeValue * smokeFactor) + 30 * smokeValue * smokeFactor);
                cellColor[1] = Math.max(0, cellColor[1] * (1 - smokeValue * smokeFactor) + 30 * smokeValue * smokeFactor);
                cellColor[2] = Math.max(0, cellColor[2] * (1 - smokeValue * smokeFactor) + 30 * smokeValue * smokeFactor);
            }
          } else if (scene.showPressure) {
            const pVal = f.p[idx];
            cellColor = getSciColor(pVal, minP, maxP);
            if (scene.showSmoke) {
              cellColor[0] = Math.max(0, cellColor[0] - 255 * smokeValue * 0.7);
              cellColor[1] = Math.max(0, cellColor[1] - 255 * smokeValue * 0.7);
              cellColor[2] = Math.max(0, cellColor[2] - 255 * smokeValue * 0.7);
            }
          } else if (scene.showSmoke) {
            cellColor = getSciColor(smokeValue, 0.0, 1.0); 
          } else {
            cellColor = f.s[idx] === 0.0 ? [0, 0, 0, 255] : [220, 220, 220, 255]; 
          }
          
          if (f.s[idx] === 0.0) {
            cellColor = [20, 20, 20, 255]; 
          }

          const xPx = Math.floor(cX(i * h));
          const yPx = Math.floor(cY((j+1) * h)); 
          
          for (let yi = 0; yi < cellHeightPx; yi++) {
            const currentY = yPx + yi;
            if (currentY < 0 || currentY >= height) continue; 
            const rowOffset = (currentY * width + xPx) * 4; 
            for (let xi = 0; xi < cellWidthPx; xi++) {
              const currentX = xPx + xi;
              if (currentX < 0 || currentX >= width) continue; 
              const pixelOffset = rowOffset + xi * 4;
              if (pixelOffset < data.length - 3) { 
                data[pixelOffset]     = cellColor[0]; data[pixelOffset + 1] = cellColor[1]; 
                data[pixelOffset + 2] = cellColor[2]; data[pixelOffset + 3] = cellColor[3]; 
              }
            }
          }
        }
      }
      c.putImageData(id, 0, 0); 
      
      if (scene.useVortices) {
        c.lineWidth = 1.5; // Thinner lines for vortices
        const soundLevel = audioEnabled && audioAvailable ? getSoundLevel() : 0.05;
        
        for (const vortex of scene.vortexPoints) {
          const x = cX(vortex.x); 
          const y = cY(vortex.y);
          const intensity = Math.min(0.1 + soundLevel * 2.5, 1.0); // More sensitive intensity
          const radius = 5 + soundLevel * 15; // Radius more reactive
          
          c.beginPath();
          c.arc(x, y, radius, 0, Math.PI * 2); 
          c.strokeStyle = `rgba(255, 220, 50, ${intensity * 0.7})`; // Goldish stroke
          c.fillStyle = `rgba(255, 180, 0, ${intensity * 0.2})`; // Softer fill
          c.fill();
          c.stroke();
        }
      }

      if (scene.showStreamlines) drawStreamlines();
      if (scene.showVelocities) drawVelocities(); 
      if (scene.showEduMode) drawEducationalOverlay();
    }
    
    function drawStreamlines() {
      const f = scene.fluid; if (!f) return;
      const h = f.h;
      c.strokeStyle = "rgba(100, 255, 100, 0.4)"; // Lighter green
      c.lineWidth = 0.8; // Thinner streamlines
      const seedSpacingX = Math.max(1, Math.floor(f.numX / 25)); 
      const seedSpacingY = Math.max(1, Math.floor(f.numY / 25));
      for (let i = 0; i < f.numX; i += seedSpacingX) {
        for (let j = 0; j < f.numY; j += seedSpacingY) {
          if (f.s[i*f.numY + j] !== 0.0) { 
            traceStreamline((i + 0.5) * h, (j + 0.5) * h, f, h);
          }
        }
      }
    }
    
    function traceStreamline(x, y, f, h) {
      const maxSteps = 70;    
      const stepSize = h * 0.35; 
      let currentX = x; let currentY = y;
      c.beginPath(); c.moveTo(cX(currentX), cY(currentY)); 
      for (let steps = 0; steps < maxSteps; steps++) {
        const u = f.sampleField(currentX, currentY, U_FIELD);
        const v = f.sampleField(currentX, currentY, V_FIELD);
        const speed = Math.sqrt(u*u + v*v);
        if (speed < 0.00001) break; 
        const dx = (u / speed) * stepSize; const dy = (v / speed) * stepSize;
        currentX += dx; currentY += dy;
        const gridX = Math.floor(currentX / h); const gridY = Math.floor(currentY / h);
        if (gridX <= 0 || gridX >= f.numX -1 || gridY <= 0 || gridY >= f.numY -1 || f.s[gridX*f.numY + gridY] === 0.0) {
            break;
        }
        c.lineTo(cX(currentX), cY(currentY));
      }
      c.stroke();
    }

    function drawVelocities() {
      const f = scene.fluid; if (!f) return;
      const n = f.numY; const h = f.h;
      c.strokeStyle = "rgba(80, 80, 255, 0.6)"; 
      c.lineWidth = 0.8;
      const velScale = 0.018 * cScale; 
      const maxArrowLengthPx = 12;  
      const skipFactor = Math.max(1, Math.floor(f.numX / 35)); 
      for (let i = 1; i < f.numX -1; i += skipFactor) {
        for (let j = 1; j < f.numY -1; j += skipFactor) {
          const index = i*n+j;
          if (f.s[index] === 0.0) continue; 
          const u_val = (f.u[index] + f.u[(i+1)*n+j]) * 0.5;
          const v_val = (f.v[index] + f.v[i*n+j+1]) * 0.5;
          const speed = Math.sqrt(u_val*u_val + v_val*v_val);
          if (speed > 0.005) { 
            const startX_canvas = cX((i+0.5)*h); const startY_canvas = cY((j+0.5)*h);
            let vx_canvas = u_val * velScale; let vy_canvas = -v_val * velScale; 
            const arrowLengthPx = Math.sqrt(vx_canvas*vx_canvas + vy_canvas*vy_canvas);
            if (arrowLengthPx > maxArrowLengthPx) {
              const reduction = maxArrowLengthPx / arrowLengthPx;
              vx_canvas *= reduction; vy_canvas *= reduction;
            }
            const endX_canvas = startX_canvas + vx_canvas; const endY_canvas = startY_canvas + vy_canvas;
            c.beginPath(); c.moveTo(startX_canvas, startY_canvas); c.lineTo(endX_canvas, endY_canvas);
            const headAngle = Math.PI/7; const headLength = Math.min(4, arrowLengthPx * 0.35);
            const angle = Math.atan2(vy_canvas, vx_canvas);
            c.lineTo(endX_canvas - headLength * Math.cos(angle - headAngle), endY_canvas - headLength * Math.sin(angle - headAngle));
            c.moveTo(endX_canvas, endY_canvas);
            c.lineTo(endX_canvas - headLength * Math.cos(angle + headAngle), endY_canvas - headLength * Math.sin(angle + headAngle));
            c.stroke();
          }
        }
      }
    }

    function drawEducationalOverlay() {
      const f = scene.fluid; if (!f || !scene.showEduMode) return;
      const n = f.numY; const h = f.h;
      c.font = "9px Arial"; c.textAlign = "center";
      const skip = Math.max(1, Math.floor(f.numX / 12)); 
      for (let i = 0; i < f.numX; i += skip) {
        for (let j = 0; j < f.numY; j += skip) {
          const index = i * n + j;
          if (f.s[index] === 0.0) continue; 
          const x_canvas = cX((i + 0.5) * h); const y_canvas = cY((j + 0.5) * h);
          let textToDraw = "";
          if (scene.showPressure) textToDraw = `P:${f.p[index].toFixed(1)}`;
          else if (scene.showVorticity) textToDraw = `V:${f.vorticity[index].toFixed(1)}`;
          else if (scene.showVelocities) {
            const u_c = (f.u[index] + f.u[(i+1)*n+j])*0.5; const v_c = (f.v[index] + f.v[i*n+j+1])*0.5;
            textToDraw = `u:${u_c.toFixed(1)}\nv:${v_c.toFixed(1)}`;
          } else if (scene.showSmoke) textToDraw = `S:${f.m[index].toFixed(1)}`;
          if (textToDraw) {
            c.fillStyle = "rgba(255, 255, 255, 0.7)";
            const lines = textToDraw.split('\n');
            const textWidth = c.measureText(lines[0]).width; 
            c.fillRect(x_canvas - textWidth/2 - 2, y_canvas - 8 * lines.length, textWidth + 4, 10 * lines.length);
            c.fillStyle = "rgba(0, 0, 0, 0.95)";
            lines.forEach((line, lineIdx) => {
                c.fillText(line, x_canvas, y_canvas - (lines.length - 1 - lineIdx) * 10 + 6);
            });
          }
        }
      }
    }
    
    // ----- Performance Monitoring -----
    let lastTime = 0; let frameCount = 0; let fps = 0;
    const fpsUpdateInterval = 500; let lastFpsUpdate = 0;
    function updateFps(timestamp) {
      if (!lastTime) { lastTime = timestamp; lastFpsUpdate = timestamp; return; }
      frameCount++; const elapsedSinceLastUpdate = timestamp - lastFpsUpdate;
      if (elapsedSinceLastUpdate > fpsUpdateInterval) {
        fps = Math.round(frameCount * 1000 / elapsedSinceLastUpdate);
        if (fpsCounter) fpsCounter.textContent = `FPS: ${fps}`;
        frameCount = 0; lastFpsUpdate = timestamp;
      }
      lastTime = timestamp; 
    }
    
    // ----- Main Simulation Loop -----
    let lastTimestamp = 0;
<<<<<<< HEAD
    const MAX_SIMULATION_DT = 1.0 / 120.0;
    /**
     * Advances the simulation by one time step, using the specified dt.
     * If the simulation is paused, or if no fluid object has been created, does nothing.
     * If the useVortices flag is set, applies forces from the vortices to the fluid.
     * Then, simulates the fluid for one time step, using the specified dt, gravity, and number of iterations.
     * Finally, increments the frame number.
     * @param {number} dt - The time step for the simulation.
     */
    function stepSimulation(totalDeltaTime) {
      if (scene.paused || !scene.fluid) {
        return;
=======
    function stepSimulation(dt) { 
      if (!scene.paused && scene.fluid) {
        if (scene.useVortices) applyVortexForces(dt);
        scene.fluid.simulate(scene.dt, scene.gravity, scene.numIters); 
        scene.frameNr++;
>>>>>>> eab17f12
      }

      let accumulatedTime = 0;

      while (accumulatedTime < totalDeltaTime) {
        // Determine the time step for this sub-step
        const currentSubStepDt = Math.min(MAX_SIMULATION_DT, totalDeltaTime - accumulatedTime);

        // It's crucial that vortex forces and other per-step physics updates
        // also use this smaller currentSubStepDt
        if (scene.useVortices) {
            applyVortexForces(currentSubStepDt); // Pass the sub-step dt
        }

        // The core fluid simulation now runs with the smaller, stabler dt
        scene.fluid.simulate(currentSubStepDt, scene.gravity, scene.numIters);

        accumulatedTime += currentSubStepDt;
      }
      scene.frameNr++; // Increment frame number once per visual frame
    }
    function update(timestamp) {
<<<<<<< HEAD
      if (window.isResizing) {
        requestAnimationFrame(update);
        return;
      }

      if (!lastTimestamp) { // First frame initialization
          lastTimestamp = timestamp;
          requestAnimationFrame(update);
          return;
      }

      const actualDeltaTime = (timestamp - lastTimestamp) / 1000.0; // Time since last visual frame in seconds
      lastTimestamp = timestamp;

      updateFps(timestamp);

      if (audioEnabled && audioAvailable) {
        // Audio impulse might still apply based on the visual frame's sound level.
        // Consider if this should be tied to sub-steps or remain per visual frame.
        // For impulses, per-visual-frame might be fine, but forces (like vortex) need sub-steps.
        applySoundImpulse();
      }

      // Pass the actual time elapsed since the last visual frame to stepSimulation.
      // This function will then break it down into smaller, stable sub-steps.
      stepSimulation(actualDeltaTime);

      draw();
      requestAnimationFrame(update);
=======
      if (window.isResizing) { requestAnimationFrame(update); return; }
      // const dt = (timestamp - lastTimestamp) / 1000.0; // Actual dt, if needed for variable step
      lastTimestamp = timestamp;
      updateFps(timestamp); 
      if (audioEnabled && audioAvailable) applySoundImpulse(); 
      stepSimulation(scene.dt); // Use fixed scene.dt for simulation step
      draw(); 
      requestAnimationFrame(update); 
>>>>>>> eab17f12
    }
    
    // ----- Interaction Handlers -----
    let mouseIsDown = false; let currentTouchId = null; 
    function startInteraction(clientX, clientY) {
      const bounds = canvas.getBoundingClientRect();
      const mx = clientX - bounds.left; const my = clientY - bounds.top;  
      mouseIsDown = true;
      const simX = mx / cScale; const simY = (canvas.height - my) / cScale; 
      if (scene.sceneNr !== 2) { 
          setObstacle(simX, simY, true); 
      } else { // For paint mode, setObstacle is called in dragInteraction
          setObstacle(simX, simY, true); // Initial dab for paint mode
      }
    }
    function dragInteraction(clientX, clientY) {
      if (mouseIsDown) {
        const bounds = canvas.getBoundingClientRect();
        const mx = clientX - bounds.left; const my = clientY - bounds.top;
        const simX = mx / cScale; const simY = (canvas.height - my) / cScale;
        setObstacle(simX, simY, false); 
      }
    }
    function endInteraction() { 
      mouseIsDown = false; currentTouchId = null;
      if (scene.sceneNr !== 2 && scene.showObstacle) { 
         // scene.showObstacle = false; // Optionally hide mouse-drawn obstacle
      }
    }
    canvas.addEventListener('mousedown', e => { e.preventDefault(); startInteraction(e.clientX, e.clientY); });
    canvas.addEventListener('mouseup', endInteraction);
    canvas.addEventListener('mousemove', e => { dragInteraction(e.clientX, e.clientY); });
    canvas.addEventListener('mouseleave', endInteraction);
    canvas.addEventListener('touchstart', e => { e.preventDefault(); if (currentTouchId === null && e.changedTouches.length > 0) { const touch = e.changedTouches[0]; currentTouchId = touch.identifier; startInteraction(touch.clientX, touch.clientY);}}, { passive: false });
    canvas.addEventListener('touchend', e => { e.preventDefault(); for (let i = 0; i < e.changedTouches.length; i++) { if (e.changedTouches[i].identifier === currentTouchId) { endInteraction(); break; }}}, { passive: false });
    canvas.addEventListener('touchmove', e => { e.preventDefault(); for (let i = 0; i < e.changedTouches.length; i++) { const touch = e.changedTouches[i]; if (touch.identifier === currentTouchId) { dragInteraction(touch.clientX, touch.clientY); break; }}}, { passive: false });
    canvas.addEventListener('touchcancel', endInteraction);
    document.addEventListener('keydown', e => { if (e.key.toLowerCase() === 'p') { scene.paused = !scene.paused; }});
    
    // UI Control Handlers
    streamButton.addEventListener('change', function() { scene.showStreamlines = this.checked; });
    velocityButton.addEventListener('change', function() { scene.showVelocities = this.checked; });
    pressureButton.addEventListener('change', function() { scene.showPressure = this.checked; });
    smokeButton.addEventListener('change', function() { scene.showSmoke = this.checked; });
    overrelaxButton.addEventListener('change', function() { scene.overRelaxation = this.checked ? 1.9 : 1.0; });
    vorticityButton.addEventListener('change', function() { scene.showVorticity = this.checked; });
    eduModeButton.addEventListener('change', function() { scene.showEduMode = this.checked; });
    vortexButton.addEventListener('change', function() { scene.useVortices = this.checked; });
    vortexStrengthSlider.addEventListener('input', function() { scene.vortexStrength = parseFloat(this.value); });
    if (audioButton) {
        audioButton.addEventListener('change', function() {
            audioEnabled = this.checked;
            if (audioEnabled && !audioAvailable) { initAudio(); }
            if (audioIndicator) audioIndicator.style.display = audioEnabled && audioAvailable ? 'flex' : 'none';
        });
    }
    audioSensitivitySlider.addEventListener('input', function() { audioSensitivity = parseFloat(this.value) / 100.0; });
    if(micPermissionBtn) micPermissionBtn.addEventListener('click', initAudio);
    if(controlsToggle) controlsToggle.addEventListener('click', function() {
      const isVisible = controlsPanel.style.display !== 'none';
      controlsPanel.style.display = isVisible ? 'none' : 'block';
      this.textContent = isVisible ? '⚙️' : '×'; 
    });
    document.querySelectorAll('input[name="colorMap"]').forEach(radio => {
      radio.addEventListener('change', function() { if (this.checked) currentColorMap = colorMaps[this.value]; });
    });
    
    function initializeSimulation() {
        setupCanvas(); 
        updateSimDimensions();
        // Set default audio enabled state from checkbox
        if (audioButton) audioEnabled = audioButton.checked;


        setupScene(2); // Default scene

        loadingIndicator.style.display = 'flex'; 

        setTimeout(() => { 
            try {
                if (checkAudioSupport() && audioEnabled) { // Only initAudio if checkbox is initially checked
                    initAudio(); 
                } else if (!checkAudioSupport()){
                    showAudioNotAvailable();
                } else { // Audio supported but not enabled by default
                    loadingIndicator.style.display = 'none'; // Hide loading if not attempting audio
                     if (audioIndicator) audioIndicator.style.display = 'none';
                }
            } catch (error) {
                console.error("Could not initialize audio:", error);
                showAudioNotAvailable();
            } finally {
                // This finally block might hide loading too soon if initAudio is async and takes time.
                // initAudio itself handles hiding loadingIndicator on success/failure.
                if(scene.fluid) { 
                    if (!audioAvailable && !audioEnabled) loadingIndicator.style.display = 'none'; // Ensure it's hidden if audio wasn't attempted
                    lastTimestamp = performance.now(); 
                    requestAnimationFrame(update);
                } else {
                    console.error("Fluid not initialized, cannot start animation loop.");
                    loadingIndicator.innerHTML = "<p>Error initializing simulation.</p>";
                }
            }
        }, 100); 
    }

    window.addEventListener('DOMContentLoaded', (event) => {
        initializeSimulation();
    });

  </script>
</body>
</html><|MERGE_RESOLUTION|>--- conflicted
+++ resolved
@@ -417,7 +417,6 @@
             for (let j = 1; j < this.numY-1; j++) {
               const index = i*n + j;
               if (this.s[index] === 0.0) continue; 
-<<<<<<< HEAD
               
               const sx0 = this.s[(i-1)*n + j]; 
               const sx1 = this.s[(i+1)*n + j]; 
@@ -433,23 +432,6 @@
               let pCorr = -div / sSum; 
               pCorr *= scene.overRelaxation; 
               
-=======
-              
-              const sx0 = this.s[(i-1)*n + j]; 
-              const sx1 = this.s[(i+1)*n + j]; 
-              const sy0 = this.s[i*n + j-1]; 
-              const sy1 = this.s[i*n + j+1]; 
-              const sSum = sx0 + sx1 + sy0 + sy1; 
-              
-              if (sSum === 0.0) continue; 
-              
-              const div = this.u[(i+1)*n + j] - this.u[index] + 
-                          this.v[i*n + j+1] - this.v[index];   
-              
-              let pCorr = -div / sSum; 
-              pCorr *= scene.overRelaxation; 
-              
->>>>>>> eab17f12
               this.p[index] += cp * pCorr; 
               
               this.u[index]           -= sx0 * pCorr; 
@@ -746,11 +728,7 @@
       scene.sceneNr = sceneNr;
       scene.obstacleRadius = 0.1;
       scene.overRelaxation = 1.9; 
-<<<<<<< HEAD
-      scene.dt = 1.0 / 90.0;
-=======
       scene.dt = 1.0 / 60.0;
->>>>>>> eab17f12
       scene.numIters = 40; 
       
       scene.showStreamlines = false; scene.showVelocities = false; scene.showPressure = false;
@@ -874,7 +852,6 @@
 
             if (distanceSq < maxInfluenceRadiusSq && distanceSq > 0.0001) { 
               const distance = Math.sqrt(distanceSq);
-<<<<<<< HEAD
               
               const baseActivityForce = 0.05; // Reduced base activity
               const soundInfluenceForce = soundLevel * 1.5; // Stronger influence from sound
@@ -885,18 +862,6 @@
               const forceX = -dy * forceMagnitude / distance;
               const forceY =  dx * forceMagnitude / distance;
               
-=======
-              
-              const baseActivityForce = 0.05; // Reduced base activity
-              const soundInfluenceForce = soundLevel * 1.5; // Stronger influence from sound
-              const falloff = Math.max(0, 1.0 - distance / maxInfluenceRadius); // Smoother falloff
-
-              const forceMagnitude = falloff * vortex.strength * vortexStrengthFactor * (baseActivityForce + soundInfluenceForce);
-              
-              const forceX = -dy * forceMagnitude / distance;
-              const forceY =  dx * forceMagnitude / distance;
-              
->>>>>>> eab17f12
               // Simplified force application to cell center, then distributed by solver
               // More accurate would be to apply to staggered grid points directly
               fluid.u[i*numY + j]           += forceX * dt; 
@@ -1242,26 +1207,11 @@
     
     // ----- Main Simulation Loop -----
     let lastTimestamp = 0;
-<<<<<<< HEAD
-    const MAX_SIMULATION_DT = 1.0 / 120.0;
-    /**
-     * Advances the simulation by one time step, using the specified dt.
-     * If the simulation is paused, or if no fluid object has been created, does nothing.
-     * If the useVortices flag is set, applies forces from the vortices to the fluid.
-     * Then, simulates the fluid for one time step, using the specified dt, gravity, and number of iterations.
-     * Finally, increments the frame number.
-     * @param {number} dt - The time step for the simulation.
-     */
-    function stepSimulation(totalDeltaTime) {
-      if (scene.paused || !scene.fluid) {
-        return;
-=======
     function stepSimulation(dt) { 
       if (!scene.paused && scene.fluid) {
         if (scene.useVortices) applyVortexForces(dt);
         scene.fluid.simulate(scene.dt, scene.gravity, scene.numIters); 
         scene.frameNr++;
->>>>>>> eab17f12
       }
 
       let accumulatedTime = 0;
@@ -1284,7 +1234,6 @@
       scene.frameNr++; // Increment frame number once per visual frame
     }
     function update(timestamp) {
-<<<<<<< HEAD
       if (window.isResizing) {
         requestAnimationFrame(update);
         return;
@@ -1314,16 +1263,14 @@
 
       draw();
       requestAnimationFrame(update);
-=======
-      if (window.isResizing) { requestAnimationFrame(update); return; }
-      // const dt = (timestamp - lastTimestamp) / 1000.0; // Actual dt, if needed for variable step
-      lastTimestamp = timestamp;
-      updateFps(timestamp); 
-      if (audioEnabled && audioAvailable) applySoundImpulse(); 
-      stepSimulation(scene.dt); // Use fixed scene.dt for simulation step
-      draw(); 
-      requestAnimationFrame(update); 
->>>>>>> eab17f12
+    //   if (window.isResizing) { requestAnimationFrame(update); return; }
+    //   // const dt = (timestamp - lastTimestamp) / 1000.0; // Actual dt, if needed for variable step
+    //   lastTimestamp = timestamp;
+    //   updateFps(timestamp); 
+    //   if (audioEnabled && audioAvailable) applySoundImpulse(); 
+    //   stepSimulation(scene.dt); // Use fixed scene.dt for simulation step
+    //   draw(); 
+    //   requestAnimationFrame(update); 
     }
     
     // ----- Interaction Handlers -----
